--- conflicted
+++ resolved
@@ -79,18 +79,14 @@
                 .long("config")
                 .value_name("FILE")
                 .help("Location of the config file")
-<<<<<<< HEAD
                 .takes_value(true)
                 .default_value("config.yaml"),
-=======
-                .takes_value(true),
         ).arg(
             Arg::with_name("opencl")
                 .short("ocl")
                 .long("opencl")
                 .help("Display OpenCL platforms and devices")
                 .takes_value(false),
->>>>>>> 21b37207
         ).get_matches();
 
     let config = matches.value_of("config").unwrap();
